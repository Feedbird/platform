--- conflicted
+++ resolved
@@ -7,11 +7,7 @@
     "build": "next build",
     "start": "next start",
     "lint": "next lint",
-<<<<<<< HEAD
     "migration": "node scripts/create-migration.js"
-=======
-    "notifications:call": "node scripts/call-notifications.js"
->>>>>>> 54fb626b
   },
   "dependencies": {
     "@aws-sdk/client-s3": "^3.837.0",
